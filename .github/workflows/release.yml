name: Release

on:
  push:
    branches:
      - main

jobs:
  release:
    name: Release
    runs-on: ubuntu-latest
    environment:
      name: release
    permissions:
      id-token: write
      pull-requests: write
      contents: write

    steps:
      - name: Check out the repository
        uses: actions/checkout@v4
        with:
          fetch-depth: 2

      - name: Install uv
        uses: astral-sh/setup-uv@v5

      - name: Set up Python
        uses: actions/setup-python@v5
        with:
          python-version-file: "pyproject.toml"

      - name: Check if there is a parent commit
        id: check-parent-commit
        run: |
          echo "sha=$(git rev-parse --verify --quiet HEAD^)" >> "$GITHUB_OUTPUT"

      - name: Detect and tag new version
        id: check-version
        if: steps.check-parent-commit.outputs.sha
        uses: salsify/action-detect-and-tag-new-version@v2.0.3
        with:
          version-command: |
<<<<<<< HEAD
            uv run --only-dev bump-my-version show current_version
      - name: Bump version for developmental release
        if: "! steps.check-version.outputs.tag"
        run: |
          uv run --only-dev bump-my-version bump patch
=======
            bump-my-version show current_version
      - name: Bump version for developmental release
        if: "! steps.check-version.outputs.tag"
        run: |
          bump-my-version bump patch
>>>>>>> 0630dace

      - name: Build package
        run: |
          uv build --all-extras --group dev

      - name: Publish package on PyPI
        if: steps.check-version.outputs.tag
        uses: pypa/gh-action-pypi-publish@v1.12.4

      - name: Publish package on TestPyPI
        if: "! steps.check-version.outputs.tag"
        uses: pypa/gh-action-pypi-publish@v1.12.4
        with:
          repository-url: https://test.pypi.org/legacy/

      - name: Publish the release notes
        uses: release-drafter/release-drafter@v6.0.0
        with:
          publish: ${{ steps.check-version.outputs.tag != '' }}
          tag: ${{ steps.check-version.outputs.tag }}
        env:
          GITHUB_TOKEN: ${{ secrets.GITHUB_TOKEN }}<|MERGE_RESOLUTION|>--- conflicted
+++ resolved
@@ -41,19 +41,12 @@
         uses: salsify/action-detect-and-tag-new-version@v2.0.3
         with:
           version-command: |
-<<<<<<< HEAD
             uv run --only-dev bump-my-version show current_version
+            
       - name: Bump version for developmental release
         if: "! steps.check-version.outputs.tag"
         run: |
           uv run --only-dev bump-my-version bump patch
-=======
-            bump-my-version show current_version
-      - name: Bump version for developmental release
-        if: "! steps.check-version.outputs.tag"
-        run: |
-          bump-my-version bump patch
->>>>>>> 0630dace
 
       - name: Build package
         run: |
