name: Tests

on:
  - push
  - pull_request

jobs:
  tests:
    name: ${{ matrix.session }} ${{ matrix.python }} / ${{ matrix.os }}
    runs-on: ${{ matrix.os }}
    strategy:
      fail-fast: false
      matrix:
        include:
          - { python: "3.10", os: "ubuntu-latest", session: "pre-commit" }
          - { python: "3.10", os: "ubuntu-latest", session: "safety" }
          - { python: "3.10", os: "ubuntu-latest", session: "mypy" }
          - { python: "3.9", os: "ubuntu-latest", session: "mypy" }
          - { python: "3.8", os: "ubuntu-latest", session: "mypy" }
          - { python: "3.10", os: "ubuntu-latest", session: "tests" }
          - { python: "3.9", os: "ubuntu-latest", session: "tests" }
          - { python: "3.8", os: "ubuntu-latest", session: "tests" }
          - { python: "3.10", os: "windows-latest", session: "tests" }
          - { python: "3.10", os: "macos-latest", session: "tests" }
          - { python: "3.10", os: "ubuntu-latest", session: "typeguard" }
          - { python: "3.10", os: "ubuntu-latest", session: "xdoctest" }
          - { python: "3.10", os: "ubuntu-latest", session: "docs-build" }

    env:
      NOXSESSION: ${{ matrix.session }}
      FORCE_COLOR: "1"
      PRE_COMMIT_COLOR: "always"

    steps:
      - name: Check out the repository
        uses: actions/checkout@v4

      - name: Set up Python ${{ matrix.python }}
        uses: actions/setup-python@v5.1.0
        with:
          python-version: ${{ matrix.python }}

      - name: Upgrade pip
        run: |
          pip install --constraint=.github/workflows/constraints.txt pip
          pip --version

      - name: Upgrade pip in virtual environments
        shell: python
        run: |
          import os
          import pip

          with open(os.environ["GITHUB_ENV"], mode="a") as io:
              print(f"VIRTUALENV_PIP={pip.__version__}", file=io)

      - name: Install Poetry
        run: |
          pipx install --pip-args=--constraint=${{ github.workspace }}/.github/workflows/constraints.txt poetry
          poetry --version

      - name: Install Nox
        run: |
          pipx install --pip-args=--constraint=${{ github.workspace }}/.github/workflows/constraints.txt nox
          pipx inject --pip-args=--constraint=${{ github.workspace }}/.github/workflows/constraints.txt nox nox-poetry
          nox --version

      - name: Compute pre-commit cache key
        if: matrix.session == 'pre-commit'
        id: pre-commit-cache
        shell: python
        run: |
          import hashlib
          import sys
          import os

          python = "py{}.{}".format(*sys.version_info[:2])
          payload = sys.version.encode() + sys.executable.encode()
          digest = hashlib.sha256(payload).hexdigest()
          result = "${{ runner.os }}-{}-{}-pre-commit".format(python, digest[:8])

          with open(os.environ["GITHUB_OUTPUT"], mode="a") as io:
              print(f"result={result}", file=io)

      - name: Restore pre-commit cache
        uses: actions/cache@v4
        if: matrix.session == 'pre-commit'
        with:
          path: ~/.cache/pre-commit
          key: ${{ steps.pre-commit-cache.outputs.result }}-${{ hashFiles('.pre-commit-config.yaml') }}
          restore-keys: |
            ${{ steps.pre-commit-cache.outputs.result }}-

      - name: Run Nox
        run: |
          nox --python=${{ matrix.python }}

      - name: Upload coverage data
        if: always() && matrix.session == 'tests'
        uses: actions/upload-artifact@v4
        with:
          name: coverage-data
          path: ".coverage.*"
          overwrite: True

      - name: Upload documentation
        if: matrix.session == 'docs-build'
        uses: actions/upload-artifact@v4
        with:
          name: docs
          path: docs/_build
          overwrite: True

  coverage:
    runs-on: ubuntu-latest
    needs: tests
    steps:
      - name: Check out the repository
        uses: actions/checkout@v4

      - name: Set up Python
        uses: actions/setup-python@v5.1.0
        with:
          python-version: "3.10"

      - name: Upgrade pip
        run: |
          pip install --constraint=.github/workflows/constraints.txt pip
          pip --version

      - name: Install Poetry
        run: |
          pipx install --pip-args=--constraint=${{ github.workspace }}/.github/workflows/constraints.txt poetry
          poetry --version

      - name: Install Nox
        run: |
          pipx install --pip-args=--constraint=${{ github.workspace }}/.github/workflows/constraints.txt nox
          pipx inject --pip-args=--constraint=${{ github.workspace }}/.github/workflows/constraints.txt nox nox-poetry
          nox --version

      - name: Download coverage data
        uses: actions/download-artifact@v4
        with:
          name: coverage-data

      - name: Combine coverage data and display human readable report
        run: |
          nox --session=coverage

      - name: Create coverage report
        run: |
          nox --session=coverage -- xml

      - name: Upload coverage report
<<<<<<< HEAD
        uses: codecov/codecov-action@v4
        with:
          token: ${{ secrets.CODECOV_TOKEN }}
=======
        uses: codecov/codecov-action@v4.4.1
>>>>>>> aaa36305
<|MERGE_RESOLUTION|>--- conflicted
+++ resolved
@@ -153,10 +153,6 @@
           nox --session=coverage -- xml
 
       - name: Upload coverage report
-<<<<<<< HEAD
-        uses: codecov/codecov-action@v4
+        uses: codecov/codecov-action@v4.4.1
         with:
-          token: ${{ secrets.CODECOV_TOKEN }}
-=======
-        uses: codecov/codecov-action@v4.4.1
->>>>>>> aaa36305
+          token: ${{ secrets.CODECOV_TOKEN }}